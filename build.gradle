apply plugin: 'java'
apply plugin: 'maven'

group = 'org.samplesizeshop'
archivesBaseName = 'javastatistics'
<<<<<<< HEAD
version = '1.2.7.0'
=======
version = '1.2.9-SNAPSHOT'
>>>>>>> 9e220a4e
buildDir = 'target'
sourceCompatibility = 1.7
targetCompatibility = 1.7

repositories {
    mavenLocal()
    mavenCentral()
}

install {
    dependsOn cleanTest,
            cleanCompileJava,
            build
}

configurations {
    paper.extendsFrom testRuntime
}

dependencies {
    compile 'commons-collections:commons-collections:3.2.1',
            'org.apache.commons:commons-math3:3.3',
            'org.hibernate:hibernate-entitymanager:4.0.1.Final',
            'org.hibernate.common:hibernate-commons-annotations:4.0.1.Final',
            'org.hibernate:hibernate-core:4.0.0.Final',
            'com.google.code.gson:gson:2.1',
            'junit:junit:4.7'
    compile('log4j:log4j:1.2.15') {
        exclude group: 'javax.jms'
        exclude group: 'com.sun.jdmk'
        exclude group: 'com.sun.jmx'
    }
    compile files('../thirdparty/jsc/1.0/lib/jsc.jar')
    testCompile 'junit:junit:4.7'
    paper "junit:junit:4.7"
}

sourceSets {
    main {
        java {
            srcDir 'src'
        }
    }
    test {
        java {
            srcDir 'src/test/java'
            exclude 'src/edu/cudenver/bios/power/test/general/**'
        }
    }

    paper {
        java {
            srcDir 'src'
            include '**/power/test/**'
            compileClasspath = sourceSets.main.output + configurations.paper
            runtimeClasspath = output + compileClasspath
        }
    }
}
sourceSets.test.java.srcDirs = [ 'src/test/java', 'src' ]

println "srcDirs = $sourceSets.test.java.srcDirs"

test {
    exclude 'edu/cudenver/bios/power/test/general/**'
    exclude 'edu/cudenver/bios/power/test/paper'
}

task paperTest(type: Test, group: 'Publication', description: 'Runs tests') {
    testClassesDir = sourceSets.paper.output.classesDir
    classpath = sourceSets.paper.runtimeClasspath
}

task paperTestPlusLaTex(type: Test, group: 'Publication', description: 'Runs tests and prepares LaTex for publication') {
    testClassesDir = sourceSets.paper.output.classesDir
    classpath = sourceSets.paper.runtimeClasspath
    systemProperty "glimmpse.create.validation.report.as.latex", "true"
}

task wrapper(type: Wrapper) {
    gradleVersion = '2.2.1'
}<|MERGE_RESOLUTION|>--- conflicted
+++ resolved
@@ -3,11 +3,7 @@
 
 group = 'org.samplesizeshop'
 archivesBaseName = 'javastatistics'
-<<<<<<< HEAD
-version = '1.2.7.0'
-=======
-version = '1.2.9-SNAPSHOT'
->>>>>>> 9e220a4e
+version = '1.2.9'
 buildDir = 'target'
 sourceCompatibility = 1.7
 targetCompatibility = 1.7
