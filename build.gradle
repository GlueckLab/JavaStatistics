apply plugin: 'java'
apply plugin: 'maven'

group = 'org.samplesizeshop'
archivesBaseName = 'javastatistics'
<<<<<<< HEAD
version = '1.2.9'
=======
version = '1.2.10-SNAPSHOT'
>>>>>>> 386c68c6
buildDir = 'target'
sourceCompatibility = 1.7
targetCompatibility = 1.7

repositories {
    mavenLocal()
    mavenCentral()
}

install {
    dependsOn cleanTest,
            cleanCompileJava,
            build
}

configurations {
    paper.extendsFrom testRuntime
}

dependencies {
    compile 'commons-collections:commons-collections:3.2.1',
            'org.apache.commons:commons-math3:3.3',
            'org.hibernate:hibernate-entitymanager:4.0.1.Final',
            'org.hibernate.common:hibernate-commons-annotations:4.0.1.Final',
            'org.hibernate:hibernate-core:4.0.0.Final',
            'com.google.code.gson:gson:2.1',
            'junit:junit:4.7'
    compile('log4j:log4j:1.2.15') {
        exclude group: 'javax.jms'
        exclude group: 'com.sun.jdmk'
        exclude group: 'com.sun.jmx'
    }
    compile files('../thirdparty/jsc/1.0/lib/jsc.jar')
    testCompile 'junit:junit:4.7'
    paper "junit:junit:4.7"
}

sourceSets {
    main {
        java {
            srcDir 'src'
        }
    }
    test {
        java {
            srcDir 'src/test/java'
            exclude 'src/edu/cudenver/bios/power/test/general/**'
        }
    }

    paper {
        java {
            srcDir 'src'
            include '**/power/test/**'
            compileClasspath = sourceSets.main.output + configurations.paper
            runtimeClasspath = output + compileClasspath
        }
    }
}
sourceSets.test.java.srcDirs = [ 'src/test/java', 'src' ]

println "srcDirs = $sourceSets.test.java.srcDirs"

test {
    exclude 'edu/cudenver/bios/power/test/general/**'
    exclude 'edu/cudenver/bios/power/test/paper'
}

task paperTest(type: Test, group: 'Publication', description: 'Runs tests') {
    testClassesDir = sourceSets.paper.output.classesDir
    classpath = sourceSets.paper.runtimeClasspath
}

task paperTestPlusLaTex(type: Test, group: 'Publication', description: 'Runs tests and prepares LaTex for publication') {
    testClassesDir = sourceSets.paper.output.classesDir
    classpath = sourceSets.paper.runtimeClasspath
    systemProperty "glimmpse.create.validation.report.as.latex", "true"
}

task wrapper(type: Wrapper) {
    gradleVersion = '2.2.1'
}<|MERGE_RESOLUTION|>--- conflicted
+++ resolved
@@ -3,11 +3,7 @@
 
 group = 'org.samplesizeshop'
 archivesBaseName = 'javastatistics'
-<<<<<<< HEAD
-version = '1.2.9'
-=======
-version = '1.2.10-SNAPSHOT'
->>>>>>> 386c68c6
+version = '1.2.10'
 buildDir = 'target'
 sourceCompatibility = 1.7
 targetCompatibility = 1.7
